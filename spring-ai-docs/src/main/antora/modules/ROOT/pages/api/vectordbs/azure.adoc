--- conflicted
+++ resolved
@@ -74,11 +74,7 @@
 </dependency>
 ----
 
-<<<<<<< HEAD
-2. Azure (AI Search) Vector Store
-=======
 === 2. Azure (AI Search) Vector Store
->>>>>>> bff3e589
 
 [source,xml]
 ----
